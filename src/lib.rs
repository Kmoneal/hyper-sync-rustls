--- conflicted
+++ resolved
@@ -233,17 +233,12 @@
 
 #[cfg(feature = "server")]
 impl TlsServer {
-<<<<<<< HEAD
+    /// Panics if `key` is invalid.
     pub fn new(certs: Vec<rustls::Certificate>, key: rustls::PrivateKey, ca_certs: Option<rustls::RootCertStore>) -> TlsServer {
         let client_auth = match ca_certs {
             Some(ca_certs) => rustls::AllowAnyAnonymousOrAuthenticatedClient::new(ca_certs),
             None => rustls::NoClientAuth::new()
         };
-=======
-    /// Panics if `key` is invalid.
-    pub fn new(certs: Vec<rustls::Certificate>, key: rustls::PrivateKey) -> TlsServer {
-        let client_auth = rustls::NoClientAuth::new();
->>>>>>> f32cb260
         let mut tls_config = rustls::ServerConfig::new(client_auth);
         let cache = rustls::ServerSessionMemoryCache::new(1024);
         tls_config.set_persistence(cache);
